--- conflicted
+++ resolved
@@ -171,14 +171,9 @@
         'headers' => { 'Host' => 'localhost' },
         'method' => 'POST',
         'query_string' => 'biz=baz',
-<<<<<<< HEAD
         'url' => 'http://localhost/lol',
         'cookies' => nil
-      }
-=======
-        'url' => 'http://localhost/lol'
-      })
->>>>>>> 51f574d0
+      })
     end
   end
 
