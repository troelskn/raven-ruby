require 'rubygems'
require 'socket'
require 'uuidtools'

require 'raven/error'
require 'raven/linecache'

module Raven

  class Event

    LOG_LEVELS = {
      "debug" => 10,
      "info" => 20,
      "warn" => 30,
      "warning" => 30,
      "error" => 40,
    }

    BACKTRACE_RE = /^(.+?):(\d+)(?::in `(.+?)')?$/

    attr_reader :id
    attr_accessor :project, :message, :timestamp, :level
    attr_accessor :logger, :culprit, :server_name, :modules, :extra

    def initialize(options={}, configuration=nil, &block)
      @configuration = configuration || Raven.configuration
      @interfaces = {}

      @id = options[:id] || UUIDTools::UUID.random_create.hexdigest
      @message = options[:message]
      @timestamp = options[:timestamp] || Time.now.utc
      @level = options[:level] || :error
      @logger = options[:logger] || 'root'
      @culprit = options[:culprit]
      @extra = options[:extra]

      # Try to resolve the hostname to an FQDN, but fall back to whatever the load name is
      hostname = Socket.gethostname
      hostname = Socket.gethostbyname(hostname).first rescue hostname
      @server_name = options[:server_name] || hostname

<<<<<<< HEAD
      # Older versions of Rubygems don't support iterating over all specs
      if configuration.send_modules && Gem::Specification.respond_to?(:map)
        options[:modules] ||= Hash[Gem::Specification.map {|spec| [spec.name, spec.version.to_s]}]
=======
      if @configuration.send_modules && !options.has_key?(:modules)
        options[:modules] = Hash[Gem::Specification.map {|spec| [spec.name, spec.version.to_s]}]
>>>>>>> dc8c726e
      end
      @modules = options[:modules]

      block.call(self) if block

      # Some type coercion
      @timestamp = @timestamp.strftime('%Y-%m-%dT%H:%M:%S') if @timestamp.is_a?(Time)
      @level = LOG_LEVELS[@level.to_s.downcase] if @level.is_a?(String) || @level.is_a?(Symbol)

      # Basic sanity checking
      raise Error.new('A message is required for all events') unless @message && !@message.empty?
      raise Error.new('A timestamp is required for all events') unless @timestamp
    end

    def interface(name, value=nil, &block)
      int = Raven::find_interface(name)
      raise Error.new("Unknown interface: #{name}") unless int
      @interfaces[int.name] = int.new(value, &block) if value || block
      @interfaces[int.name]
    end

    def [](key)
      interface(key)
    end

    def []=(key, value)
      interface(key, value)
    end

    def to_hash
      data = {
        'event_id' => self.id,
        'message' => self.message,
        'timestamp' => self.timestamp,
        'level' => self.level,
        'project' => self.project,
        'logger' => self.logger,
      }
      data['culprit'] = self.culprit if self.culprit
      data['server_name'] = self.server_name if self.server_name
      data['modules'] = self.modules if self.modules
      data['extra'] = self.extra if self.extra
      @interfaces.each_pair do |name, int_data|
        data[name] = int_data.to_hash
      end
      data
    end

    def self.capture_exception(exc, configuration=nil, &block)
      configuration ||= Raven.configuration
      if exc.is_a?(Raven::Error)
        # Try to prevent error reporting loops
        Raven.logger.info "Refusing to capture Raven error: #{exc.inspect}"
        return nil
      end
      if configuration[:excluded_exceptions].include? exc.class.name
        Raven.logger.info "User excluded error: #{exc.inspect}"
        return nil
      end
      self.new({}, configuration) do |evt|
        evt.message = "#{exc.class.to_s}: #{exc.message}"
        evt.level = :error
        evt.parse_exception(exc)
        if (exc.backtrace)
          evt.interface :stack_trace do |int|
            int.frames = exc.backtrace.reverse.map do |trace_line|
              int.frame {|frame| evt.parse_backtrace_line(trace_line, frame) }
            end
          end
          lastframe = int.frames[-2]
          evt.culprit = "#{lastframe.filename} in #{lastframe.function}" if lastframe
        end
        block.call(evt) if block
      end
    end

    def self.capture_rack_exception(exc, rack_env, configuration=nil, &block)
      configuration ||= Raven.configuration
      capture_exception(exc, configuration) do |evt|
        evt.interface :http do |int|
          int.from_rack(rack_env)
        end
        block.call(evt) if block
      end
    end

<<<<<<< HEAD
    def self.capture_message(message, configuration=nil)
      configuration ||= Raven.configuration
      self.new({}, configuration) do |evt|
        evt.message = message
        evt.level = :error
        evt.interface :message do |int|
          int.message = message
        end
      end
    end

=======
    def parse_exception(exception)
      interface(:exception) do |int|
        int.type = exception.class.to_s
        int.value = exception.message
        int.module = exception.class.to_s.split('::')[0...-1].join('::')
      end
    end

    def parse_backtrace_line(line, frame)
      md = BACKTRACE_RE.match(line)
      raise Error.new("Unable to parse backtrace line: #{line.inspect}") unless md
      frame.abs_path = md[1]
      frame.lineno = md[2].to_i
      frame.function = md[3] if md[3]
      frame.filename = strip_load_path_from(frame.abs_path)
      if context_lines = @configuration[:context_lines]
        frame.pre_context, frame.context_line, frame.post_context = \
          get_context(frame.abs_path, frame.lineno, context_lines)
      end
      frame
    end

>>>>>>> dc8c726e
    # For cross-language compat
    class << self
      alias :captionException :capture_exception
      alias :captureMessage :capture_message
    end

    private

    # Because linecache can go to hell
    def self._source_lines(path, from, to)
    end

    def get_context(path, line, context)
      lines = (2 * context + 1).times.map do |i|
        Raven::LineCache::getline(path, line - context + i)
      end
      [lines[0..(context-1)], lines[context], lines[(context+1)..-1]]
    end

    def strip_load_path_from(path)
      prefix = $:.select {|s| path.start_with?(s)}.sort_by {|s| s.length}.last
      prefix ? path[prefix.chomp(File::SEPARATOR).length+1..-1] : path
    end
  end
end<|MERGE_RESOLUTION|>--- conflicted
+++ resolved
@@ -40,14 +40,9 @@
       hostname = Socket.gethostbyname(hostname).first rescue hostname
       @server_name = options[:server_name] || hostname
 
-<<<<<<< HEAD
       # Older versions of Rubygems don't support iterating over all specs
-      if configuration.send_modules && Gem::Specification.respond_to?(:map)
+      if @configuration.send_modules && Gem::Specification.respond_to?(:map)
         options[:modules] ||= Hash[Gem::Specification.map {|spec| [spec.name, spec.version.to_s]}]
-=======
-      if @configuration.send_modules && !options.has_key?(:modules)
-        options[:modules] = Hash[Gem::Specification.map {|spec| [spec.name, spec.version.to_s]}]
->>>>>>> dc8c726e
       end
       @modules = options[:modules]
 
@@ -116,9 +111,8 @@
             int.frames = exc.backtrace.reverse.map do |trace_line|
               int.frame {|frame| evt.parse_backtrace_line(trace_line, frame) }
             end
+            evt.culprit = evt.get_culprit(int.frames)
           end
-          lastframe = int.frames[-2]
-          evt.culprit = "#{lastframe.filename} in #{lastframe.function}" if lastframe
         end
         block.call(evt) if block
       end
@@ -134,7 +128,6 @@
       end
     end
 
-<<<<<<< HEAD
     def self.capture_message(message, configuration=nil)
       configuration ||= Raven.configuration
       self.new({}, configuration) do |evt|
@@ -146,7 +139,11 @@
       end
     end
 
-=======
+    def get_culprit(frames)
+        lastframe = frames[-2]
+        "#{lastframe.filename} in #{lastframe.function}" if lastframe
+    end
+
     def parse_exception(exception)
       interface(:exception) do |int|
         int.type = exception.class.to_s
@@ -169,7 +166,6 @@
       frame
     end
 
->>>>>>> dc8c726e
     # For cross-language compat
     class << self
       alias :captionException :capture_exception
