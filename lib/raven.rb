require 'raven/version'
require 'raven/backtrace'
require 'raven/configuration'
require 'raven/context'
require 'raven/client'
require 'raven/event'
require 'raven/logger'
require 'raven/rack'
require 'raven/interfaces/message'
require 'raven/interfaces/exception'
require 'raven/interfaces/stack_trace'
require 'raven/interfaces/http'
require 'raven/processors/sanitizedata'

require 'raven/railtie' if defined?(Rails::Railtie)
require 'raven/sidekiq' if defined?(Sidekiq)
require 'raven/tasks' if defined?(Rake)

module Raven
  class << self
    # The client object is responsible for delivering formatted data to the Sentry server.
    # Must respond to #send. See Raven::Client.
    attr_writer :client

    # A Raven configuration object. Must act like a hash and return sensible
    # values for all Raven configuration options. See Raven::Configuration.
    attr_writer :configuration

    def context
      Context.current
    end

    def logger
      @logger ||= Logger.new
    end

    # The configuration object.
    # @see Raven.configure
    def configuration
      @configuration ||= Configuration.new
    end

    # The client object is responsible for delivering formatted data to the Sentry server.
    def client
      @client ||= Client.new(configuration)
    end

    # Tell the log that the client is good to go
    def report_ready
      self.logger.info "Raven #{VERSION} ready to catch errors"
    end

    # Call this method to modify defaults in your initializers.
    #
    # @example
    #   Raven.configure do |config|
    #     config.server = 'http://...'
    #   end
    def configure(silent = false)
      yield(configuration) if block_given?

      self.client = Client.new(configuration)
      report_ready unless silent
      self.client
    end

    # Send an event to the configured Sentry server
    #
    # @example
    #   evt = Raven::Event.new(:message => "An error")
    #   Raven.send(evt)
    def send(evt)
      client.send(evt)
    end

    # Capture and process any exceptions from the given block, or globally if
    # no block is given
    #
    # @example
    #   Raven.capture do
    #     MyApp.run
    #   end
    def capture(options = {}, &block)
      if block
        begin
          block.call
        rescue Error
          raise # Don't capture Raven errors
        rescue Exception => e
          capture_exception(e, options)
          raise
        end
      else
        # Install at_exit hook
        at_exit do
          if $ERROR_INFO
            logger.debug "Caught a post-mortem exception: #{$ERROR_INFO.inspect}"
            capture_exception($ERROR_INFO, options)
          end
        end
      end
    end

    def capture_exception(exception, options = {})
      if evt = Event.from_exception(exception, options)
        yield evt if block_given?
        send(evt)
      end
    end

    def capture_message(message, options = {})
      if evt = Event.from_message(message, options)
        yield evt if block_given?
        send(evt)
      end
    end

    # Provides extra context to the exception prior to it being handled by
    # Raven. An exception can have multiple annotations, which are merged
    # together.
    #
    # The options (annotation) is treated the same as the ``options``
    # parameter to ``capture_exception`` or ``Event.from_exception``, and
    # can contain the same ``:user``, ``:tags``, etc. options as these
    # methods.
    #
    # These will be merged with the ``options`` parameter to
    # ``Event.from_exception`` at the top of execution.
    #
    # @example
    #   begin
    #     raise "Hello"
    #   rescue => exc
    #     Raven.annotate_exception(exc, :user => { 'id' => 1,
    #                              'email' => 'foo@example.com' })
    #   end
    def annotate_exception(exc, options = {})
      notes = exc.instance_variable_get(:@__raven_context) || {}
      notes.merge!(options)
      exc.instance_variable_set(:@__raven_context, notes)
      exc
    end

    # Bind user context. Merges with existing context (if any).
    #
    # It is recommending that you send at least the ``id`` and ``email``
    # values. All other values are arbitrary.
    #
    # @example
    #   Raven.user_context('id' => 1, 'email' => 'foo@example.com')
<<<<<<< HEAD
    def user_context(options = {})
      self.context.user.merge!(options)
=======
    def user_context(options={})
      self.context.user = options
>>>>>>> f51b0271
    end

    # Bind tags context. Merges with existing context (if any).
    #
    # Tags are key / value pairs which generally represent things like application version,
    # environment, role, and server names.
    #
    # @example
    #   Raven.tags_context('my_custom_tag' => 'tag_value')
    def tags_context(options = {})
      self.context.tags.merge!(options)
    end

    # Bind extra context. Merges with existing context (if any).
    #
    # Extra context shows up as Additional Data within Sentry, and is completely arbitrary.
    #
    # @example
    #   Raven.tags_context('my_custom_data' => 'value')
    def extra_context(options = {})
      self.context.extra.merge!(options)
    end

    def rack_context(env)
      self.context.rack_env = env
    end

    # For cross-language compat
    alias :captureException :capture_exception
    alias :captureMessage :capture_message
    alias :annotateException :annotate_exception
    alias :annotate :annotate_exception
  end
end<|MERGE_RESOLUTION|>--- conflicted
+++ resolved
@@ -148,13 +148,8 @@
     #
     # @example
     #   Raven.user_context('id' => 1, 'email' => 'foo@example.com')
-<<<<<<< HEAD
     def user_context(options = {})
-      self.context.user.merge!(options)
-=======
-    def user_context(options={})
       self.context.user = options
->>>>>>> f51b0271
     end
 
     # Bind tags context. Merges with existing context (if any).
