--- conflicted
+++ resolved
@@ -1,193 +1,3 @@
 require 'raven/base'
 
-<<<<<<< HEAD
-require 'raven/railtie' if defined?(Rails::Railtie)
-require 'raven/sidekiq' if defined?(Sidekiq)
-require 'raven/tasks' if defined?(Rake)
-
-module Raven
-  class << self
-    # The client object is responsible for delivering formatted data to the Sentry server.
-    # Must respond to #send. See Raven::Client.
-    attr_writer :client
-
-    # A Raven configuration object. Must act like a hash and return sensible
-    # values for all Raven configuration options. See Raven::Configuration.
-    attr_writer :configuration
-
-    def context
-      Context.current
-    end
-
-    def logger
-      @logger ||= Logger.new
-    end
-
-    # The configuration object.
-    # @see Raven.configure
-    def configuration
-      @configuration ||= Configuration.new
-    end
-
-    # The client object is responsible for delivering formatted data to the Sentry server.
-    def client
-      @client ||= Client.new(configuration)
-    end
-
-    # Tell the log that the client is good to go
-    def report_ready
-      self.logger.info "Raven #{VERSION} ready to catch errors"
-    end
-
-    # Call this method to modify defaults in your initializers.
-    #
-    # @example
-    #   Raven.configure do |config|
-    #     config.server = 'http://...'
-    #   end
-    def configure(silent = false)
-      yield(configuration) if block_given?
-
-      self.client = Client.new(configuration)
-      report_ready unless silent
-      self.client
-    end
-
-    # Send an event to the configured Sentry server
-    #
-    # @example
-    #   evt = Raven::Event.new(:message => "An error")
-    #   Raven.send(evt)
-    def send(evt)
-      client.send(evt)
-    end
-
-    # Capture and process any exceptions from the given block, or globally if
-    # no block is given
-    #
-    # @example
-    #   Raven.capture do
-    #     MyApp.run
-    #   end
-    def capture(options = {}, &block)
-      if block
-        begin
-          block.call
-        rescue Error
-          raise # Don't capture Raven errors
-        rescue Exception => e
-          capture_exception(e, options)
-          raise
-        end
-      else
-        # Install at_exit hook
-        at_exit do
-          if $ERROR_INFO
-            logger.debug "Caught a post-mortem exception: #{$ERROR_INFO.inspect}"
-            capture_exception($ERROR_INFO, options)
-          end
-        end
-      end
-    end
-
-    def capture_exception(exception, options = {})
-      send_or_skip do
-        if evt = Event.from_exception(exception, options)
-          yield evt if block_given?
-          send(evt)
-        end
-      end
-    end
-
-    def capture_message(message, options = {})
-      send_or_skip do
-        if evt = Event.from_message(message, options)
-          yield evt if block_given?
-          send(evt)
-        end
-      end
-    end
-
-    def send_or_skip
-      if @configuration.send_in_current_environment?
-        yield if block_given?
-      else
-        @configuration.log_excluded_environment_message
-      end
-    end
-
-    # Provides extra context to the exception prior to it being handled by
-    # Raven. An exception can have multiple annotations, which are merged
-    # together.
-    #
-    # The options (annotation) is treated the same as the ``options``
-    # parameter to ``capture_exception`` or ``Event.from_exception``, and
-    # can contain the same ``:user``, ``:tags``, etc. options as these
-    # methods.
-    #
-    # These will be merged with the ``options`` parameter to
-    # ``Event.from_exception`` at the top of execution.
-    #
-    # @example
-    #   begin
-    #     raise "Hello"
-    #   rescue => exc
-    #     Raven.annotate_exception(exc, :user => { 'id' => 1,
-    #                              'email' => 'foo@example.com' })
-    #   end
-    def annotate_exception(exc, options = {})
-      notes = exc.instance_variable_get(:@__raven_context) || {}
-      notes.merge!(options)
-      exc.instance_variable_set(:@__raven_context, notes)
-      exc
-    end
-
-    # Bind user context. Merges with existing context (if any).
-    #
-    # It is recommending that you send at least the ``id`` and ``email``
-    # values. All other values are arbitrary.
-    #
-    # @example
-    #   Raven.user_context('id' => 1, 'email' => 'foo@example.com')
-    def user_context(options = {})
-      self.context.user = options
-    end
-
-    # Bind tags context. Merges with existing context (if any).
-    #
-    # Tags are key / value pairs which generally represent things like application version,
-    # environment, role, and server names.
-    #
-    # @example
-    #   Raven.tags_context('my_custom_tag' => 'tag_value')
-    def tags_context(options = {})
-      self.context.tags.merge!(options)
-    end
-
-    # Bind extra context. Merges with existing context (if any).
-    #
-    # Extra context shows up as Additional Data within Sentry, and is completely arbitrary.
-    #
-    # @example
-    #   Raven.tags_context('my_custom_data' => 'value')
-    def extra_context(options = {})
-      self.context.extra.merge!(options)
-    end
-
-    def rack_context(env)
-      if env.empty?
-        env = nil
-      end
-      self.context.rack_env = env
-    end
-
-    # For cross-language compat
-    alias :captureException :capture_exception
-    alias :captureMessage :capture_message
-    alias :annotateException :annotate_exception
-    alias :annotate :annotate_exception
-  end
-end
-=======
-Raven.inject
->>>>>>> 672d2c6e
+Raven.inject